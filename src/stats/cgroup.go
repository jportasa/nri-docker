--- conflicted
+++ resolved
@@ -57,21 +57,6 @@
 
 	stats.Read = time.Now()
 	if err := cg.readPidsStats(containerID, &stats.PidsStats); err != nil {
-<<<<<<< HEAD
-		return Cooked(stats), err;
-	}
-
-	if err := cg.readBlkioStats(containerID, &stats.BlkioStats); err != nil {
-		return Cooked(stats), err;
-	}
-
-	if err := cg.readCPUStats(containerID, &stats.CPUStats); err != nil {
-		return Cooked(stats), err;
-	}
-
-	if err := cg.readMemoryStats(containerID, &stats.MemoryStats); err != nil {
-		return Cooked(stats), err;
-=======
 		return Cooked(stats), err
 	}
 
@@ -89,7 +74,6 @@
 	var preStats struct {
 		UnixTime int64
 		CPUStats types.CPUStats
->>>>>>> 905c9aea
 	}
 	// Reading previous CPU stats
 	if _, err := cg.store.Get(containerID, &preStats); err == nil {
@@ -218,14 +202,9 @@
 	return nil
 }
 
-<<<<<<< HEAD
-func (cg *CGroupsProvider) readCPUUsage(path string, cpu *types.CPUUsage) (err error) {
-	cpu.TotalUsage, err = parseUintFile(path + "/cpuacct.usage")
-=======
 func (cg *CGroupsProvider) readCPUUsage(path string, cpu *types.CPUUsage) error {
 	var err error
 	cpu.TotalUsage, err = parseUintFile(path2.Join(path, "cpuacct.usage"))
->>>>>>> 905c9aea
 	if err != nil {
 		return err
 	}
